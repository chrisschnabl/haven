target/
<<<<<<< HEAD
*.eif
=======
*.gguf
>>>>>>> 3701432b
<|MERGE_RESOLUTION|>--- conflicted
+++ resolved
@@ -1,6 +1,3 @@
 target/
-<<<<<<< HEAD
 *.eif
-=======
 *.gguf
->>>>>>> 3701432b
