--- conflicted
+++ resolved
@@ -35,7 +35,7 @@
 
     pub fn classification() -> Self {
         Self {
-            model_path: PathBuf::from(Q8_MODEL_PATH),
+            model_path: PathBuf::from(Q4_MODEL_PATH),
             context_size: 8 * 1024, //
             // lTODO: CSlama_init_from_model: n_ctx_per_seq (4096) < n_ctx_train (8192) -- the full capacity of the model will not be utilized
             threads: 4,
@@ -50,7 +50,7 @@
 
     pub fn summarization() -> Self {
         Self {
-            model_path: PathBuf::from(Q8_MODEL_PATH),
+            model_path: PathBuf::from(Q4_MODEL_PATH),
             context_size: 4 * 1024,
             threads: 4,
             n_len: 512,
@@ -64,7 +64,7 @@
 
     pub fn toxicity() -> Self {
         Self {
-            model_path: PathBuf::from(Q8_MODEL_PATH),
+            model_path: PathBuf::from(Q4_MODEL_PATH),
             context_size: 2048,
             threads: 4,
             n_len: 256,
@@ -111,13 +111,8 @@
                 skip_if_longer_than: Some(1750),
             },
             output: OutputConfig {
-<<<<<<< HEAD
-                output_dir: PathBuf::from("quantization_ablation_model"),
-                file_prefix: "llama_summaries".to_string(),
-=======
                 output_dir: PathBuf::from("."),
                 file_prefix: "llama_summaries_4bit".to_string(),
->>>>>>> 42ace800
             },
         }
     }
@@ -133,7 +128,7 @@
                 skip_if_longer_than: None,
             },
             output: OutputConfig {
-                output_dir: PathBuf::from("quantization_ablation_model"),
+                output_dir: PathBuf::from("."),
                 file_prefix: "llama_classification".to_string(),
             },
         }
@@ -145,17 +140,13 @@
             data: DataConfig {
                 dataset_path: "toxic-chat_annotation_test.csv".to_string(),
                 dataset_url: "https://huggingface.co/datasets/lmsys/toxic-chat/resolve/main/data/0124/toxic-chat_annotation_test.csv".to_string(),
-<<<<<<< HEAD
-                limit: Some(500),
-=======
                 limit: Some(1000),
->>>>>>> 42ace800
                 start_from: 0,
                 skip_if_longer_than: None,
             },
             output: OutputConfig {
                 output_dir: PathBuf::from("."),
-                file_prefix: "llama3_7b".to_string(),
+                file_prefix: "llama3_7b_4bit_toxicity".to_string(),
             },
         }
     }
