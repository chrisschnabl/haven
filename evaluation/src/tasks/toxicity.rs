--- conflicted
+++ resolved
@@ -54,12 +54,9 @@
     if let Some(limit) = limit_override {
         config.data.limit = Some(limit);
     }
-        
+    
     if let Some(model_path) = model_override {
-        config.model.model_path = PathBuf::from(&model_path);
-        config.output.output_dir = PathBuf::from(format!("quantization_ablation_{}", model_path));
-    } else {
-        config.output.output_dir = PathBuf::from("quantization_ablation_");
+        config.model.model_path = PathBuf::from(model_path);
     }
     
     let loader = DatasetLoader::<ToxicityContent>::new(
@@ -129,17 +126,8 @@
     Ok(())
 }
 
-<<<<<<< HEAD
-pub fn analyze_toxicity(responses_file: &PathBuf) -> Result<()> {
-    let model_path = PathBuf::from("model/rust_model.ot");
-    let config_path = PathBuf::from("model/config.json");
-    let vocab_path = PathBuf::from("model/vocab.txt");
-
-    let mut bert = BertRunner::new(model_path, config_path, vocab_path);
-=======
 pub fn analyze_toxicity(responses_file: &PathBuf, model_path: &PathBuf, config_path: &PathBuf, vocab_path: &PathBuf) -> Result<PathBuf> {
     let mut bert = BertRunner::new(model_path.clone(), config_path.clone(), vocab_path.clone());
->>>>>>> 42ace800
     bert.load_model()?;
 
     let file = File::open(responses_file.with_extension("parquet"))
@@ -154,11 +142,6 @@
     let mut all_inputs = Vec::<String>::new();
     let mut all_responses = Vec::<String>::new();
     let mut all_expected_toxic = Vec::<f64>::new();
-    let mut all_duration = Vec::<f64>::new();
-    let mut all_token_count = Vec::<f64>::new();
-    let mut all_tokenize_duration = Vec::<f64>::new();
-    let mut all_prompt_duration = Vec::<f64>::new();
-    let mut all_prompt_tokens = Vec::<f64>::new();
     
     while let Some(batch_result) = reader.next() {
         let batch = batch_result.context("Failed to read record batch")?;
@@ -171,27 +154,12 @@
             .context("Failed to get response column as StringArray")?;
         let toxic_array = batch.column(3).as_any().downcast_ref::<Float64Array>()
             .context("Failed to get toxic column as Float64Array")?;
-        let duration_array = batch.column(4).as_any().downcast_ref::<Float64Array>()
-            .context("Failed to get duration column as Float64Array")?;
-        let token_count_array = batch.column(5).as_any().downcast_ref::<Float64Array>()
-            .context("Failed to get token count column as Float64Array")?;
-        let tokenize_duration_array = batch.column(6).as_any().downcast_ref::<Float64Array>()
-            .context("Failed to get tokenize duration column as Float64Array")?;
-        let prompt_duration_array = batch.column(7).as_any().downcast_ref::<Float64Array>()
-            .context("Failed to get prompt duration column as Float64Array")?;
-        let prompt_tokens_array = batch.column(8).as_any().downcast_ref::<Float64Array>()
-            .context("Failed to get prompt tokens column as Float64Array")?;
-            
+        
         for i in 0..batch.num_rows() {
             all_ids.push(id_array.value(i).to_string());
             all_inputs.push(input_array.value(i).to_string());
             all_responses.push(response_array.value(i).to_string());
             all_expected_toxic.push(toxic_array.value(i));
-            all_duration.push(duration_array.value(i));
-            all_token_count.push(token_count_array.value(i));
-            all_tokenize_duration.push(tokenize_duration_array.value(i));
-            all_prompt_duration.push(prompt_duration_array.value(i));
-            all_prompt_tokens.push(prompt_tokens_array.value(i));
         }
     }
     
@@ -206,11 +174,6 @@
         Field::new("toxic", DataType::Boolean, false),
         Field::new("confidence", DataType::Float64, false),
         Field::new("expected_toxic", DataType::Float64, false),
-        Field::new("duration", DataType::Float64, false),
-        Field::new("token_count", DataType::Float64, false),
-        Field::new("tokenize_duration", DataType::Float64, false),
-        Field::new("prompt_duration", DataType::Float64, false),
-        Field::new("prompt_tokens", DataType::Float64, false),
     ]);
 
     let mut progress = ProgressTracker::new(all_responses.len());
@@ -247,22 +210,12 @@
             Arc::new(BooleanArray::from(toxics.clone())),
             Arc::new(Float64Array::from(toxicity_scores.clone())),
             Arc::new(Float64Array::from(all_expected_toxic)),
-            Arc::new(Float64Array::from(all_duration)),
-            Arc::new(Float64Array::from(all_token_count)),
-            Arc::new(Float64Array::from(all_tokenize_duration)),
-            Arc::new(Float64Array::from(all_prompt_duration)),
-            Arc::new(Float64Array::from(all_prompt_tokens)),
         ],
     )?;
 
-<<<<<<< HEAD
-    let output_file = File::create(format!("{}_analysis.parquet", responses_file.to_str().unwrap()))?;
-
-=======
     let output_file = responses_file.with_extension("analysis.parquet");
     let file = File::create(&output_file)
         .context(format!("Failed to create output file: {}", output_file.display()))?;
->>>>>>> 42ace800
     let props = WriterProperties::builder().build();
     let mut writer = ArrowWriter::try_new(file, output_batch.schema(), Some(props))?;
     writer.write(&output_batch)?;
